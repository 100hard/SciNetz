"use client";

import { useCallback, useEffect, useMemo, useRef, useState } from "react";
import { useRouter, useSearchParams } from "next/navigation";
import { toast } from "sonner";

import { useAuth } from "../../../components/auth-provider";
import apiClient, { extractErrorMessage } from "@/lib/http";

type GoogleCredentialResponse = {
  credential?: string;
};

type GoogleConfigResponse = {
  client_ids: string[];
};

declare global {
  interface Window {
    google?: {
      accounts?: {
        id?: {
          initialize: (config: { client_id: string; callback: (response: GoogleCredentialResponse) => void }) => void;
          renderButton: (element: HTMLElement, options: Record<string, unknown>) => void;
          prompt: () => void;
        };
      };
    };
  }
}

const GOOGLE_SCRIPT_SRC = "https://accounts.google.com/gsi/client";

type GoogleCredentialResponse = {
  credential?: string;
};

declare global {
  interface Window {
    google?: {
      accounts?: {
        id?: {
          initialize: (config: { client_id: string; callback: (response: GoogleCredentialResponse) => void }) => void;
          renderButton: (element: HTMLElement, options: Record<string, unknown>) => void;
          prompt: () => void;
        };
      };
    };
  }
}

const GOOGLE_SCRIPT_SRC = "https://accounts.google.com/gsi/client";

const LoginPage = () => {
  const router = useRouter();
  const searchParams = useSearchParams();
  const { status, loginWithGoogle } = useAuth();
  const [isSubmitting, setSubmitting] = useState(false);
  const buttonContainerRef = useRef<HTMLDivElement | null>(null);
  const scriptInitializedRef = useRef(false);
  const scriptLoadingRef = useRef(false);
<<<<<<< HEAD
  const initialClientId = useMemo(() => {
    const raw = process.env.NEXT_PUBLIC_GOOGLE_CLIENT_ID;
    return typeof raw === "string" ? raw.trim() : "";
  }, []);
  const [googleClientId, setGoogleClientId] = useState(initialClientId);
  const [configState, setConfigState] = useState<"loading" | "ready" | "error">(
    initialClientId ? "ready" : "loading",
  );
  const [configError, setConfigError] = useState<string | null>(null);

  const rawNextParam = searchParams?.get("next") ?? "/";
  const nextParam = rawNextParam.startsWith("/") ? rawNextParam : "/";
=======

  const rawNextParam = searchParams?.get("next") ?? "/";
  const nextParam = rawNextParam.startsWith("/") ? rawNextParam : "/";
  const googleClientId = useMemo(() => process.env.NEXT_PUBLIC_GOOGLE_CLIENT_ID ?? "", []);
>>>>>>> ec65229c

  useEffect(() => {
    if (status === "authenticated") {
      router.replace(nextParam || "/");
    }
  }, [nextParam, router, status]);

<<<<<<< HEAD
  useEffect(() => {
    if (initialClientId) {
      return;
    }

    let isMounted = true;

    const loadGoogleConfig = async () => {
      setConfigState("loading");
      try {
        const { data } = await apiClient.get<GoogleConfigResponse>("/api/auth/google/config");
        if (!isMounted) {
          return;
        }
        const resolvedId = data.client_ids.map((id) => id.trim()).find((id) => id.length > 0) ?? "";
        if (resolvedId) {
          setGoogleClientId(resolvedId);
          setConfigError(null);
          setConfigState("ready");
        } else {
          setGoogleClientId("");
          setConfigError(
            "Google Sign-In is not configured. Add a client ID to auth.google.client_ids or set NEXT_PUBLIC_GOOGLE_CLIENT_ID.",
          );
          setConfigState("error");
        }
      } catch (error) {
        if (!isMounted) {
          return;
        }
        setGoogleClientId("");
        setConfigError(extractErrorMessage(error, "Unable to load Google Sign-In configuration."));
        setConfigState("error");
      }
    };

    void loadGoogleConfig();

    return () => {
      isMounted = false;
    };
  }, [initialClientId]);

=======
>>>>>>> ec65229c
  const handleCredential = useCallback(
    (response: GoogleCredentialResponse) => {
      const credential = response.credential;
      if (!credential) {
        toast.error("Google authentication did not return a credential. Please try again.");
        return;
      }
      setSubmitting(true);
      void (async () => {
        try {
          const result = await loginWithGoogle(credential);
          toast.success(result.message);
          router.replace(nextParam || "/");
        } catch (error) {
          toast.error(extractErrorMessage(error, "Unable to sign in with Google."));
        } finally {
          setSubmitting(false);
        }
      })();
    },
    [loginWithGoogle, nextParam, router],
  );

  useEffect(() => {
    if (!googleClientId || typeof window === "undefined") {
      return;
<<<<<<< HEAD
    }
=======
    }

    const initializeButton = () => {
      if (scriptInitializedRef.current) {
        return;
      }
      const googleAccounts = window.google?.accounts?.id;
      if (!googleAccounts || !buttonContainerRef.current) {
        return;
      }
      googleAccounts.initialize({ client_id: googleClientId, callback: handleCredential });
      googleAccounts.renderButton(buttonContainerRef.current, {
        type: "standard",
        theme: "outline",
        size: "large",
        text: "continue_with",
        shape: "pill",
      });
      googleAccounts.prompt();
      scriptInitializedRef.current = true;
    };

    if (window.google?.accounts?.id) {
      initializeButton();
      return;
    }

    if (scriptLoadingRef.current) {
      return;
    }

    const script = document.createElement("script");
    script.src = GOOGLE_SCRIPT_SRC;
    script.async = true;
    script.defer = true;
    script.onload = initializeButton;
    script.onerror = () => {
      toast.error("Unable to load Google authentication. Please try again later.");
    };
    document.head.appendChild(script);
    scriptLoadingRef.current = true;

    return () => {
      script.onload = null;
      script.onerror = null;
    };
  }, [googleClientId, handleCredential]);
>>>>>>> ec65229c

    const initializeButton = () => {
      if (scriptInitializedRef.current) {
        return;
      }
      const googleAccounts = window.google?.accounts?.id;
      if (!googleAccounts || !buttonContainerRef.current) {
        return;
      }
      googleAccounts.initialize({ client_id: googleClientId, callback: handleCredential });
      googleAccounts.renderButton(buttonContainerRef.current, {
        type: "standard",
        theme: "outline",
        size: "large",
        text: "continue_with",
        shape: "pill",
      });
      googleAccounts.prompt();
      scriptInitializedRef.current = true;
    };

    if (window.google?.accounts?.id) {
      initializeButton();
      return;
    }

    if (scriptLoadingRef.current) {
      return;
    }

    const script = document.createElement("script");
    script.src = GOOGLE_SCRIPT_SRC;
    script.async = true;
    script.defer = true;
    script.onload = initializeButton;
    script.onerror = () => {
      toast.error("Unable to load Google authentication. Please try again later.");
    };
    document.head.appendChild(script);
    scriptLoadingRef.current = true;

    return () => {
      script.onload = null;
      script.onerror = null;
    };
  }, [googleClientId, handleCredential]);

  const isConfigReady = configState === "ready" && Boolean(googleClientId);
  const isConfigLoading = configState === "loading";
  const isDisabled = isSubmitting || status === "loading" || !isConfigReady;

  return (
    <div className="w-full max-w-md space-y-6">
      <div className="space-y-2 text-center">
        <p className="text-xs font-semibold uppercase tracking-[0.3em] text-primary">SciNets</p>
        <h1 className="text-2xl font-semibold text-foreground">Welcome back</h1>
        <p className="text-sm text-muted-foreground">
          Sign in with your Google account to access the dashboard.
        </p>
      </div>
      <div className="space-y-6 rounded-lg border bg-card p-8 shadow-xl">
<<<<<<< HEAD
        {isConfigReady ? (
=======
        {googleClientId ? (
>>>>>>> ec65229c
          <div className="space-y-4">
            <p className="text-sm text-muted-foreground">
              Continue with Google to securely authenticate without a password.
            </p>
            <div className={`flex justify-center ${isDisabled ? "pointer-events-none opacity-75" : ""}`}>
              <div ref={buttonContainerRef} />
            </div>
            {isSubmitting && <p className="text-xs text-muted-foreground">Signing you in…</p>}
          </div>
        ) : (
          <div className="space-y-2 text-center">
<<<<<<< HEAD
            {isConfigLoading ? (
              <p className="text-sm text-muted-foreground">Loading Google Sign-In configuration…</p>
            ) : (
              <p className="text-sm text-muted-foreground">
                {configError ??
                  "Google Sign-In is not configured. Add a client ID to auth.google.client_ids or set NEXT_PUBLIC_GOOGLE_CLIENT_ID."}
              </p>
            )}
=======
            <p className="text-sm text-muted-foreground">
              Google Sign-In is not configured. Set <code className="font-mono">NEXT_PUBLIC_GOOGLE_CLIENT_ID</code> to enable
              authentication.
            </p>
>>>>>>> ec65229c
          </div>
        )}
        <p className="text-center text-sm text-muted-foreground">
          Account creation happens automatically the first time you continue with Google.
        </p>
      </div>
    </div>
  );
};

export default LoginPage;<|MERGE_RESOLUTION|>--- conflicted
+++ resolved
@@ -59,7 +59,6 @@
   const buttonContainerRef = useRef<HTMLDivElement | null>(null);
   const scriptInitializedRef = useRef(false);
   const scriptLoadingRef = useRef(false);
-<<<<<<< HEAD
   const initialClientId = useMemo(() => {
     const raw = process.env.NEXT_PUBLIC_GOOGLE_CLIENT_ID;
     return typeof raw === "string" ? raw.trim() : "";
@@ -72,12 +71,6 @@
 
   const rawNextParam = searchParams?.get("next") ?? "/";
   const nextParam = rawNextParam.startsWith("/") ? rawNextParam : "/";
-=======
-
-  const rawNextParam = searchParams?.get("next") ?? "/";
-  const nextParam = rawNextParam.startsWith("/") ? rawNextParam : "/";
-  const googleClientId = useMemo(() => process.env.NEXT_PUBLIC_GOOGLE_CLIENT_ID ?? "", []);
->>>>>>> ec65229c
 
   useEffect(() => {
     if (status === "authenticated") {
@@ -85,7 +78,6 @@
     }
   }, [nextParam, router, status]);
 
-<<<<<<< HEAD
   useEffect(() => {
     if (initialClientId) {
       return;
@@ -129,8 +121,6 @@
     };
   }, [initialClientId]);
 
-=======
->>>>>>> ec65229c
   const handleCredential = useCallback(
     (response: GoogleCredentialResponse) => {
       const credential = response.credential;
@@ -157,9 +147,6 @@
   useEffect(() => {
     if (!googleClientId || typeof window === "undefined") {
       return;
-<<<<<<< HEAD
-    }
-=======
     }
 
     const initializeButton = () => {
@@ -207,53 +194,6 @@
       script.onerror = null;
     };
   }, [googleClientId, handleCredential]);
->>>>>>> ec65229c
-
-    const initializeButton = () => {
-      if (scriptInitializedRef.current) {
-        return;
-      }
-      const googleAccounts = window.google?.accounts?.id;
-      if (!googleAccounts || !buttonContainerRef.current) {
-        return;
-      }
-      googleAccounts.initialize({ client_id: googleClientId, callback: handleCredential });
-      googleAccounts.renderButton(buttonContainerRef.current, {
-        type: "standard",
-        theme: "outline",
-        size: "large",
-        text: "continue_with",
-        shape: "pill",
-      });
-      googleAccounts.prompt();
-      scriptInitializedRef.current = true;
-    };
-
-    if (window.google?.accounts?.id) {
-      initializeButton();
-      return;
-    }
-
-    if (scriptLoadingRef.current) {
-      return;
-    }
-
-    const script = document.createElement("script");
-    script.src = GOOGLE_SCRIPT_SRC;
-    script.async = true;
-    script.defer = true;
-    script.onload = initializeButton;
-    script.onerror = () => {
-      toast.error("Unable to load Google authentication. Please try again later.");
-    };
-    document.head.appendChild(script);
-    scriptLoadingRef.current = true;
-
-    return () => {
-      script.onload = null;
-      script.onerror = null;
-    };
-  }, [googleClientId, handleCredential]);
 
   const isConfigReady = configState === "ready" && Boolean(googleClientId);
   const isConfigLoading = configState === "loading";
@@ -269,11 +209,7 @@
         </p>
       </div>
       <div className="space-y-6 rounded-lg border bg-card p-8 shadow-xl">
-<<<<<<< HEAD
         {isConfigReady ? (
-=======
-        {googleClientId ? (
->>>>>>> ec65229c
           <div className="space-y-4">
             <p className="text-sm text-muted-foreground">
               Continue with Google to securely authenticate without a password.
@@ -285,7 +221,6 @@
           </div>
         ) : (
           <div className="space-y-2 text-center">
-<<<<<<< HEAD
             {isConfigLoading ? (
               <p className="text-sm text-muted-foreground">Loading Google Sign-In configuration…</p>
             ) : (
@@ -294,12 +229,6 @@
                   "Google Sign-In is not configured. Add a client ID to auth.google.client_ids or set NEXT_PUBLIC_GOOGLE_CLIENT_ID."}
               </p>
             )}
-=======
-            <p className="text-sm text-muted-foreground">
-              Google Sign-In is not configured. Set <code className="font-mono">NEXT_PUBLIC_GOOGLE_CLIENT_ID</code> to enable
-              authentication.
-            </p>
->>>>>>> ec65229c
           </div>
         )}
         <p className="text-center text-sm text-muted-foreground">
