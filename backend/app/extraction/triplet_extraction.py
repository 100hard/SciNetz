--- conflicted
+++ resolved
@@ -264,7 +264,6 @@
         candidate_entities: Optional[Sequence[str]],
         max_triples: int,
     ) -> Sequence[RawLLMTriple]:
-<<<<<<< HEAD
         """Invoke the OpenAI API for extraction."""
 
         payload = self._build_request(element, candidate_entities, max_triples)
@@ -340,17 +339,6 @@
                     f"OpenAI extraction failed with status {status_code}: {message}"
                 )
             return self._coerce_body(response)
-=======
-        """Invoke the OpenAI API for extraction.
-
-        Args:
-            element: Parsed element describing the chunk to analyze.
-            candidate_entities: Optional ordered list of candidate entity strings.
-            max_triples: Maximum number of triples to return.
-
-        Returns:
-            Sequence[RawLLMTriple]: Raw triples emitted by the language model.
->>>>>>> 9aa6d0d6
 
     def _coerce_body(self, response: Any) -> Dict[str, Any]:
         """Normalize response payloads into dictionaries."""
