--- conflicted
+++ resolved
@@ -9,7 +9,6 @@
 from typing import Mapping, MutableMapping
 
 
-<<<<<<< HEAD
 VISUALIZATION_NODE_LIMIT: Final[int] = 200
 
 
@@ -29,9 +28,6 @@
         .replace("\u2028", "\\u2028")
         .replace("\u2029", "\\u2029")
     )
-=======
-VISUALIZATION_NODE_LIMIT = 200
->>>>>>> 001076d0
 
 
 def render_share_html(
@@ -53,13 +49,9 @@
         limit = limit_candidate if limit_candidate > 0 else VISUALIZATION_NODE_LIMIT
     normalised_graph["visualization_limit"] = limit
 
-<<<<<<< HEAD
     payload = _escape_script_value(
         json.dumps(normalised_graph, separators=(",", ":"), ensure_ascii=False)
     )
-=======
-    payload = json.dumps(normalised_graph, separators=(",", ":"))
->>>>>>> 001076d0
     bundle_info: MutableMapping[str, str] = {
         "Pipeline version": str(normalised_graph.get("pipeline_version", "unknown")),
         "Nodes": str(normalised_graph.get("node_count", 0)),
