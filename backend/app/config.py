--- conflicted
+++ resolved
@@ -277,10 +277,7 @@
     parsing: ParsingConfig
     extraction: ExtractionConfig
     canonicalization: CanonicalizationConfig
-<<<<<<< HEAD
     relations: RelationsConfig
-=======
->>>>>>> 6f2b1707
     graph: GraphConfig
     co_mention: CoMentionConfig
     qa: QAConfig
