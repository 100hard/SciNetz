--- conflicted
+++ resolved
@@ -61,14 +61,10 @@
     use_entity_inventory: bool = False
     llm_provider: str = Field(..., min_length=1)
     fuzzy_match_threshold: float = Field(..., ge=0.0, le=1.0)
-<<<<<<< HEAD
-    openai: Optional[OpenAIConfig] = None
-=======
     openai_model: str = Field(..., min_length=1)
     openai_base_url: str = Field(..., min_length=1)
     openai_timeout_seconds: float = Field(..., gt=0)
     openai_prompt_version: str = Field(..., min_length=1)
->>>>>>> 816cf65a
 
 
 class CanonicalizationConfig(_FrozenModel):
