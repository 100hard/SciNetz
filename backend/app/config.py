--- conflicted
+++ resolved
@@ -75,8 +75,6 @@
     openai_backoff_max_seconds: float = Field(..., gt=0)
     openai_retry_statuses: List[int] = Field(default_factory=list)
 
-<<<<<<< HEAD
-
     @property
     def openai(self) -> OpenAIConfig:
         """Return the OpenAI adapter configuration.
@@ -84,10 +82,6 @@
         Returns:
             OpenAIConfig: Immutable settings for the OpenAI adapter.
         """
-=======
-    @property
-    def openai(self) -> OpenAIConfig:
-        """Return the structured OpenAI adapter configuration."""
 
         return OpenAIConfig(
             model=self.openai_model,
@@ -96,11 +90,20 @@
             max_retries=self.openai_max_retries,
             temperature=self.openai_temperature,
             max_output_tokens=self.openai_max_output_tokens,
+            prompt_version=self.openai_prompt_version,
             backoff_initial_seconds=self.openai_backoff_initial_seconds,
             backoff_max_seconds=self.openai_backoff_max_seconds,
             retry_statuses=list(self.openai_retry_statuses),
         )
->>>>>>> 487383fd
+
+
+    @property
+    def openai(self) -> OpenAIConfig:
+        """Return the OpenAI adapter configuration.
+
+        Returns:
+            OpenAIConfig: Immutable settings for the OpenAI adapter.
+        """
 
         return OpenAIConfig(
             model=self.openai_model,
